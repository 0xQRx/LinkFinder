--- conflicted
+++ resolved
@@ -160,12 +160,7 @@
             cgi.escape(endpoint[1])
         )
         html += string + string2
-<<<<<<< HEAD
 
-text_file = open(args.output, "w")
-text_file.write(html)
-text_file.close()
-=======
 try:    
     text_file = open(args.output, "wb")
     text_file.write(html.encode('utf-8'))
@@ -173,5 +168,3 @@
     print("URL to access output: file:///%s" % os.path.abspath(args.output))
 except Exception as e:
     print("Output can't be saved in %s due to exception: %s" % (args.output, e))
->>>>>>> f93f9bc8
-
